import os
from pathlib import Path
from .compute_context import ComputeContext
import daisy

import attr

from typing import Optional


@attr.s
class Bsub(ComputeContext):
<<<<<<< HEAD
    distribute_workers: Optional[bool] = attr.ib(
        default=True,
        metadata={
            "help_text": "Whether to distribute the workers across multiple nodes or processes."
        },
    )
=======
    """
    The Bsub class is a subclass of the ComputeContext class. It is used to specify the
    context in which computations are to be done. Bsub is used to specify that
    computations are to be done on a cluster using LSF.

    Attributes:
        queue (str): The queue to run on.
        num_gpus (int): The number of gpus to train on. Currently only 1 gpu can be used.
        num_cpus (int): The number of cpus to use to generate training data.
        billing (Optional[str]): Project name that will be paying for this Job.
    Methods:
        device(): Returns the device on which computations are to be done.
        _wrap_command(command): Wraps a command in the context specific command.
    Note:
        The class is a subclass of the ComputeContext class.

    """

>>>>>>> 992cf8d3
    queue: str = attr.ib(default="local", metadata={"help_text": "The queue to run on"})
    num_gpus: int = attr.ib(
        default=1,
        metadata={
            "help_text": "The number of gpus to train on. "
            "Currently only 1 gpu can be used."
        },
    )
    num_cpus: int = attr.ib(
        default=5,
        metadata={"help_text": "The number of cpus to use to generate training data."},
    )
    billing: Optional[str] = attr.ib(
        default=None,
        metadata={"help_text": "Project name that will be paying for this Job."},
    )
    # log_dir: Optional[str] = attr.ib(
    #     default="~/logs/dacapo/",
    #     metadata={"help_text": "The directory to store the logs in."},
    # )

    @property
    def device(self):
        """
        A property method that returns the device on which computations are to be done.

        A device can be a CPU, GPU, TPU, etc. It is used to specify the context in which computations are to be done.

        Returns:
            str: The device on which computations are to be done.
        Raises:
            NotImplementedError: If the method is not implemented in the derived class.
        Examples:
            >>> context = Bsub()
            >>> device = context.device
        Note:
            The method is implemented in the class.
        """
        if self.num_gpus > 0:
            return "cuda"
        else:
            return "cpu"

    def _wrap_command(self, command):
        """
        A helper method to wrap a command in the context specific command.

        Args:
            command (List[str]): The command to be wrapped.
        Returns:
            List[str]: The wrapped command.
        Raises:
            NotImplementedError: If the method is not implemented in the derived class.
        Examples:
            >>> context = Bsub()
            >>> command = ["python", "script.py"]
            >>> wrapped_command = context._wrap_command(command)
        Note:
            The method is implemented in the class.
        """
        try:
            client = daisy.Client()
            basename = str(
                Path("./daisy_logs", client.task_id, f"worker_{client.worker_id}")
            )
        except:
            basename = "./daisy_logs/dacapo"
        return (
            [
                "bsub",
                "-q",
                f"{self.queue}",
                "-n",
                f"{self.num_cpus}",
                "-gpu",
                f"num={self.num_gpus}",
                "-J",
                "dacapo",
                "-o",
                f"{basename}.out",
                "-e",
                f"{basename}.err",
            ]
            + (
                [
                    "-P",
                    f"{self.billing}",
                ]
                if self.billing is not None
                else []
            )
            + command
        )<|MERGE_RESOLUTION|>--- conflicted
+++ resolved
@@ -10,14 +10,12 @@
 
 @attr.s
 class Bsub(ComputeContext):
-<<<<<<< HEAD
     distribute_workers: Optional[bool] = attr.ib(
         default=True,
         metadata={
             "help_text": "Whether to distribute the workers across multiple nodes or processes."
         },
     )
-=======
     """
     The Bsub class is a subclass of the ComputeContext class. It is used to specify the
     context in which computations are to be done. Bsub is used to specify that
@@ -35,8 +33,6 @@
         The class is a subclass of the ComputeContext class.
 
     """
-
->>>>>>> 992cf8d3
     queue: str = attr.ib(default="local", metadata={"help_text": "The queue to run on"})
     num_gpus: int = attr.ib(
         default=1,

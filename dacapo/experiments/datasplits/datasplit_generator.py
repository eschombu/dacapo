--- conflicted
+++ resolved
@@ -1,11 +1,6 @@
 from dacapo.experiments.tasks import TaskConfig
-<<<<<<< HEAD
-from pathlib import Path
+from upath import UPath as Path
 from typing import List, Union, Optional, Sequence
-=======
-from upath import UPath as Path
-from typing import List
->>>>>>> d81281f3
 from enum import Enum, EnumMeta
 from funlib.geometry import Coordinate
 
@@ -393,7 +388,6 @@
 
 
 class DataSplitGenerator:
-<<<<<<< HEAD
     """Generates DataSplitConfig for a given task config and datasets.
     
     Class names in gt_dataset should be within [] e.g. [mito&peroxisome&er] for
@@ -402,14 +396,6 @@
     Currently only supports:
      - semantic segmentation.
      Supports:
-=======
-    """
-    Generates DataSplitConfig for a given task config and datasets. A csv file can be generated
-    from the DataSplitConfig and used to generate the DataSplitConfig again.
-
-    Currently only supports semantic segmentation.
-    Supports:
->>>>>>> d81281f3
         - 2D and 3D datasets.
         - Zarr, N5 and OME-Zarr datasets.
         - Multi class targets.
@@ -492,15 +478,6 @@
         raw_max=255,
         classes_separator_caracter="&",
     ):
-<<<<<<< HEAD
-        if not isinstance(input_resolution, Coordinate):
-            input_resolution = Coordinate(input_resolution)
-        if not isinstance(output_resolution, Coordinate):
-            output_resolution = Coordinate(output_resolution)
-        if isinstance(segmentation_type, str):
-            segmentation_type = SegmentationType[segmentation_type.lower()]
-
-=======
         """
         Initializes the DataSplitGenerator class with the specified:
         - name
@@ -564,7 +541,13 @@
             This function is used to initialize the DataSplitGenerator class with the specified name, datasets, input resolution, output resolution, targets, segmentation type, maximum ground truth downsample, maximum ground truth upsample, maximum raw training downsample, maximum raw training upsample, maximum raw validation downsample, maximum raw validation upsample, minimum training volume size, minimum raw value, maximum raw value, and classes separator character.
 
         """
->>>>>>> d81281f3
+        if not isinstance(input_resolution, Coordinate):
+            input_resolution = Coordinate(input_resolution)
+        if not isinstance(output_resolution, Coordinate):
+            output_resolution = Coordinate(output_resolution)
+        if isinstance(segmentation_type, str):
+            segmentation_type = SegmentationType[segmentation_type.lower()]
+
         self.name = name
         self.datasets = datasets
         self.input_resolution = input_resolution

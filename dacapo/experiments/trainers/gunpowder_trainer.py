--- conflicted
+++ resolved
@@ -177,30 +177,18 @@
                     reject_probability=self.reject_probability,
                 )
 
-<<<<<<< HEAD
             if self.add_predictor_nodes_to_dataset:
-=======
-                for augment in self.augments:
-                    dataset_source += augment.node(raw_key, gt_key, mask_key)
-
->>>>>>> 53b57b6c
                 # Add predictor nodes to dataset_source
                 dataset_source += DaCapoTargetFilter(
                     task.predictor,
                     gt_key=gt_key,
-<<<<<<< HEAD
                     weights_key=dataset_weight_key,
-=======
-                    weights_key=weight_key,
-                    target_key=target_key,
->>>>>>> 53b57b6c
                     mask_key=mask_key,
                 )
 
             dataset_sources.append(dataset_source)
         pipeline = tuple(dataset_sources) + gp.RandomProvider(weights)
 
-<<<<<<< HEAD
         # Add predictor nodes to pipeline
         pipeline += DaCapoTargetFilter(
             task.predictor,
@@ -215,8 +203,6 @@
         if self.add_predictor_nodes_to_dataset:
             pipeline += Product(dataset_weight_key, datasets_weight_key, weight_key)
 
-=======
->>>>>>> 53b57b6c
         # Trainer attributes:
         if self.num_data_fetchers > 1:
             pipeline += gp.PreCache(num_workers=self.num_data_fetchers)

--- conflicted
+++ resolved
@@ -23,16 +23,10 @@
     output_roi: Optional[Roi] = None,
 ):
     # get the model's input and output size
-<<<<<<< HEAD
     if isinstance(raw_array_identifier, LocalArrayIdentifier):
         raw_array = open_ds(raw_array_identifier.container.path, raw_array_identifier.dataset)
     else:
         raw_array = raw_array_identifier
-=======
-    raw_array = open_ds(
-        raw_array_identifier.container.path, raw_array_identifier.dataset
-    )
->>>>>>> 59a9b67e
     input_voxel_size = Coordinate(raw_array.voxel_size)
     output_voxel_size = model.scale(input_voxel_size)
 
@@ -75,7 +69,6 @@
     device = compute_context.device
 
     def predict_fn(block):
-<<<<<<< HEAD
         raw_input = to_ndarray(raw_array,block.read_roi)
         # expend batch dim
         # no need to normalize, done by datasplit
@@ -83,24 +76,7 @@
         with torch.no_grad():
             predictions = model.forward(torch.from_numpy(raw_input).float().to(device)).detach().cpu().numpy()[0]
             predictions = (predictions + 1) * 255.0 / 2.0
-=======
-        raw_input = to_ndarray(raw_array, block.read_roi)
-        raw_input = 2.0 * (raw_input.astype(np.float32) - shift) / scale - 1.0
-        if len(raw_input.shape) == 3:
-            raw_input = np.expand_dims(raw_input, (0, 1))
-        with torch.no_grad():
-            predictions = (
-                model.forward(torch.from_numpy(raw_input).float().to(device))
-                .detach()
-                .cpu()
-                .numpy()[0]
-            )
 
-            predictions = (predictions + 1) * 255.0 / 2.0
-            print(
-                f"Predicting block {block.read_roi} uniques: {np.unique(predictions)}"
-            )
->>>>>>> 59a9b67e
             save_ndarray(predictions, block.write_roi, result_dataset)
             # result_dataset[block.write_roi] = predictions
 

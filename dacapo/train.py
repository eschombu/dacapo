from copy import deepcopy
from dacapo.store.create_store import create_array_store
from .experiments import Run
from .compute_context import LocalTorch, ComputeContext
from .store import create_config_store, create_stats_store, create_weights_store
from .validate import validate_run

import torch
from tqdm import tqdm

import logging

logger = logging.getLogger(__name__)
logger.setLevel("INFO")


def train(run_name: str, compute_context: ComputeContext = LocalTorch()):
    """Train a run"""

    if compute_context.train(run_name):
        logger.error("Run %s is already being trained", run_name)
        # if compute context runs train in some other process
        # we are done here.
        return

    logger.info("Training run %s", run_name)

    # create run

    config_store = create_config_store()
    run_config = config_store.retrieve_run_config(run_name)
    run = Run(run_config)

    return train_run(run)


def train_run(
    run: Run,
    compute_context: ComputeContext = LocalTorch(),
):
    logger.info("Starting/resuming training for run %s...", run)

    # create run

    stats_store = create_stats_store()
    run.training_stats = stats_store.retrieve_training_stats(run.name)
    run.validation_scores.scores = stats_store.retrieve_validation_iteration_scores(
        run.name
    )

    trained_until = run.training_stats.trained_until()
    validated_until = run.validation_scores.validated_until()
    if validated_until > trained_until:
        logger.info(
            f"Trained until {trained_until}, but validated until {validated_until}! "
            "Deleting extra validation stats"
        )
        run.validation_scores.delete_after(trained_until)

    logger.info("Current state: trained until %d/%d", trained_until, run.train_until)

    # read weights of the latest iteration

    weights_store = create_weights_store()
    latest_weights_iteration = weights_store.latest_iteration(run)

    if trained_until > 0:
        if latest_weights_iteration is None:
            logger.warning(
                "Run %s was previously trained until %d, but no weights are "
                "stored. Will restart training from scratch.",
                run.name,
                trained_until,
            )

            trained_until = 0
            run.training_stats.delete_after(0)
            run.validation_scores.delete_after(0)

        elif latest_weights_iteration < trained_until:
            logger.warning(
                "Run %s was previously trained until %d, but the latest "
                "weights are stored for iteration %d. Will resume training "
                "from %d.",
                run.name,
                trained_until,
                latest_weights_iteration,
                latest_weights_iteration,
            )

            trained_until = latest_weights_iteration
            run.training_stats.delete_after(trained_until)
            run.validation_scores.delete_after(trained_until)
            weights_store.retrieve_weights(run, iteration=trained_until)

        elif latest_weights_iteration == trained_until:
            logger.info("Resuming training from iteration %d", trained_until)

            weights_store.retrieve_weights(run, iteration=trained_until)

        elif latest_weights_iteration > trained_until:
<<<<<<< HEAD
            weights_store.retrieve_weights(run, iteration=latest_weights_iteration)
            logger.error(
                f"Found weights for iteration {latest_weights_iteration}, but "
                f"run {run.name} was only trained until {trained_until}. "
=======
            logger.warn(
                f"Found weights for iteration {latest_weights_iteration}, but "
                f"run {run.name} was only trained until {trained_until}. "
                "Filling stats with last observed values."
>>>>>>> cd4077de
            )
            last_iteration_stats = run.training_stats.iteration_stats[-1]
            for i in range(
                last_iteration_stats.iteration, latest_weights_iteration - 1
            ):
                new_iteration_stats = deepcopy(last_iteration_stats)
                new_iteration_stats.iteration = i + 1
                run.training_stats.add_iteration_stats(new_iteration_stats)
                trained_until = run.training_stats.trained_until()

    # start/resume training

    # set flag to improve training speeds
    torch.backends.cudnn.benchmark = True

    # make sure model and optimizer are on correct device.
    # loading weights directly from a checkpoint into cuda
    # can allocate twice the memory of loading to cpu before
    # moving to cuda.
    run.model = run.model.to(compute_context.device)
    run.move_optimizer(compute_context.device)

    array_store = create_array_store()
    run.trainer.iteration = trained_until
    run.trainer.build_batch_provider(
        run.datasplit.train,
        run.model,
        run.task,
        array_store.snapshot_container(run.name),
    )

    with run.trainer as trainer:
        while trained_until < run.train_until:
            # train for at most 100 iterations at a time, then store training stats
            iterations = min(100, run.train_until - trained_until)
            iteration_stats = None
            bar = tqdm(
                trainer.iterate(
                    iterations,
                    run.model,
                    run.optimizer,
                    compute_context.device,
                ),
                desc=f"training until {iterations + trained_until}",
                total=run.train_until,
                initial=trained_until,
            )
            for iteration_stats in bar:
                run.training_stats.add_iteration_stats(iteration_stats)
                bar.set_postfix({"loss": iteration_stats.loss})

                if (iteration_stats.iteration + 1) % run.validation_interval == 0:
                    break

            trained_until = run.training_stats.trained_until()

            # If this is not a validation iteration or final iteration, skip validation
            no_its = iteration_stats is None  # No training steps run
            validation_it = (
                iteration_stats.iteration + 1
            ) % run.validation_interval == 0
            final_it = trained_until >= run.train_until
            if no_its or (not validation_it and not final_it):
                stats_store.store_training_stats(run.name, run.training_stats)
                continue

            run.model.eval()
            # free up optimizer memory to allow larger validation blocks
            run.model = run.model.to(torch.device("cpu"))
            run.move_optimizer(torch.device("cpu"), empty_cuda_cache=True)

            stats_store.store_training_stats(run.name, run.training_stats)
            weights_store.store_weights(run, iteration_stats.iteration + 1)
            try:
                validate_run(
                    run,
                    iteration_stats.iteration + 1,
                    compute_context=compute_context,
                )
                stats_store.store_validation_iteration_scores(
                    run.name, run.validation_scores
                )
            except Exception as e:
                logger.error(
                    f"Validation failed for run {run.name} at iteration "
                    f"{iteration_stats.iteration + 1}.",
                    exc_info=e,
                )

            # make sure to move optimizer back to the correct device
            run.move_optimizer(compute_context.device)
            run.model.train()

    logger.info("Trained until %d, finished.", trained_until)<|MERGE_RESOLUTION|>--- conflicted
+++ resolved
@@ -98,18 +98,11 @@
 
             weights_store.retrieve_weights(run, iteration=trained_until)
 
-        elif latest_weights_iteration > trained_until:
-<<<<<<< HEAD
-            weights_store.retrieve_weights(run, iteration=latest_weights_iteration)
-            logger.error(
-                f"Found weights for iteration {latest_weights_iteration}, but "
-                f"run {run.name} was only trained until {trained_until}. "
-=======
+        elif latest_weights_iteration > trained_until:          
             logger.warn(
                 f"Found weights for iteration {latest_weights_iteration}, but "
                 f"run {run.name} was only trained until {trained_until}. "
                 "Filling stats with last observed values."
->>>>>>> cd4077de
             )
             last_iteration_stats = run.training_stats.iteration_stats[-1]
             for i in range(

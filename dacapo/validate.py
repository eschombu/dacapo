from .predict import predict
from .experiments import Run, ValidationIterationScores
from .experiments.datasplits.datasets.arrays import ZarrArray
from .store.create_store import (
    create_array_store,
    create_config_store,
    create_stats_store,
    create_weights_store,
)

from pathlib import Path
import logging
from warnings import warn

logger = logging.getLogger(__name__)


def validate_run(
    run: Run,
    iteration: int,
    num_workers: int = 1,
    output_dtype: str = "uint8",
    overwrite: bool = True,
):
    """
    validate_run is deprecated and will be removed in a future version. Please use validate instead.
    """
    warn(
        "validate_run is deprecated and will be removed in a future version. Please use validate instead.",
        DeprecationWarning,
    )
    return validate(
        run_name=run,
        iteration=iteration,
        num_workers=num_workers,
        output_dtype=output_dtype,
        overwrite=overwrite,
    )


def validate(
    run_name: str | Run,
    iteration: int,
    num_workers: int = 1,
    output_dtype: str = "uint8",
    overwrite: bool = True,
):
    """
    Validate a run at a given iteration. Loads the weights from a previously
    stored checkpoint. Returns the best parameters and scores for this
    iteration.

    Args:
        run_name: The name of the run to validate.
        iteration: The iteration to validate.
        num_workers: The number of workers to use for validation.
        output_dtype: The dtype to use for the output arrays.
        overwrite: Whether to overwrite existing output arrays
    Returns:
        The best parameters and scores for this iteration
    Raises:
        ValueError: If the run does not have a validation dataset or the dataset does not have ground truth.
    Example:
        validate("my_run", 1000)
    """

    print(f"Validating run {run_name} at iteration {iteration}...")

    if isinstance(run_name, Run):
        run = run_name
        run_name = run.name
    else:
        config_store = create_config_store()
        run_config = config_store.retrieve_run_config(run_name)
        run = Run(run_config)

    # read in previous training/validation stats
    stats_store = create_stats_store()
    run.training_stats = stats_store.retrieve_training_stats(run_name)
    run.validation_scores.scores = stats_store.retrieve_validation_iteration_scores(
        run_name
    )

<<<<<<< HEAD
=======
    return validate_run(
        run,
        iteration,
        num_workers=num_workers,
        output_dtype=output_dtype,
        overwrite=overwrite,
    )


# @reloading  # allows us to fix validation bugs without interrupting training
def validate_run(
    run: Run,
    iteration: int,
    num_workers: int = 1,
    output_dtype: str = "uint8",
    overwrite: bool = True,
):
    """
    Validate an already loaded run at the given iteration. This does not
    load the weights of that iteration, it is assumed that the model is already
    loaded correctly. Returns the best parameters and scores for this
    iteration.

    Args:
        run: The run to validate.
        iteration: The iteration to validate.
        num_workers: The number of workers to use for validation.
        output_dtype: The dtype to use for the output arrays.
        overwrite: Whether to overwrite existing output arrays
    Returns:
        The best parameters and scores for this iteration
    Raises:
        ValueError: If the run does not have a validation dataset or the dataset does not have ground truth.
    Example:
        validate_run(run, 1000)
    """

>>>>>>> 2ba2468f
    if (
        run.datasplit.validate is None
        or len(run.datasplit.validate) == 0
        or run.datasplit.validate[0].gt is None
    ):
        raise ValueError(f"Cannot validate run {run.name} at iteration {iteration}.")

    # get array and weight store
    array_store = create_array_store()
    iteration_scores = []

    # get post processor and evaluator
    post_processor = run.task.post_processor
    evaluator = run.task.evaluator

    # Initialize the evaluator with the best scores seen so far
    try:
        evaluator.set_best(run.validation_scores)
    except ValueError:
        logger.warn(
            f"Could not set best scores for run {run.name} at iteration {iteration}."
        )

    for validation_dataset in run.datasplit.validate:
        if validation_dataset.gt is None:
            logger.error(
                "We do not yet support validating on datasets without ground truth"
            )
            raise NotImplementedError

        print(f"Validating run {run.name} on dataset {validation_dataset.name}")

        (
            input_raw_array_identifier,
            input_gt_array_identifier,
        ) = array_store.validation_input_arrays(run.name, validation_dataset.name)

        input_voxel_size = validation_dataset.raw.voxel_size
        output_voxel_size = run.model.scale(input_voxel_size)
        input_shape = run.model.eval_input_shape
        input_size = input_voxel_size * input_shape
        output_shape = run.model.compute_output_shape(input_shape)[1]
        output_size = output_voxel_size * output_shape
        context = (input_size - output_size) / 2
        output_roi = validation_dataset.gt.roi

        if (
            not Path(
                f"{input_raw_array_identifier.container}/{input_raw_array_identifier.dataset}"
            ).exists()
            or not Path(
                f"{input_gt_array_identifier.container}/{input_gt_array_identifier.dataset}"
            ).exists()
        ):
            print("Copying validation inputs!")

            input_roi = (
                output_roi.grow(context, context)
                .snap_to_grid(validation_dataset.raw.voxel_size, mode="grow")
                .intersect(validation_dataset.raw.roi)
            )
            input_raw = ZarrArray.create_from_array_identifier(
                input_raw_array_identifier,
                validation_dataset.raw.axes,
                input_roi,
                validation_dataset.raw.num_channels,
                validation_dataset.raw.voxel_size,
                validation_dataset.raw.dtype,
                name=f"{run.name}_validation_raw",
                write_size=input_size,
            )
            input_raw[input_roi] = validation_dataset.raw[input_roi].squeeze()
            input_gt = ZarrArray.create_from_array_identifier(
                input_gt_array_identifier,
                validation_dataset.gt.axes,
                output_roi,
                validation_dataset.gt.num_channels,
                validation_dataset.gt.voxel_size,
                validation_dataset.gt.dtype,
                name=f"{run.name}_validation_gt",
                write_size=output_size,
            )
            input_gt[output_roi] = validation_dataset.gt[output_roi].squeeze()
        else:
            print("validation inputs already copied!")

        prediction_array_identifier = array_store.validation_prediction_array(
            run.name, iteration, validation_dataset.name
        )
        predict(
            run,
            iteration,
            input_container=input_raw_array_identifier.container,
            input_dataset=input_raw_array_identifier.dataset,
            output_path=prediction_array_identifier,
            output_roi=validation_dataset.gt.roi,  # type: ignore
            num_workers=num_workers,
            output_dtype=output_dtype,
            overwrite=overwrite,
        )

        print(f"Predicted on dataset {validation_dataset.name}")

        post_processor.set_prediction(prediction_array_identifier)

        # # set up dict for overall best scores per dataset
        # overall_best_scores = {}
        # for criterion in run.validation_scores.criteria:
        #     overall_best_scores[criterion] = evaluator.get_overall_best(
        #         validation_dataset, criterion
        #     )

        # any_overall_best = False
        output_array_identifiers = []
        dataset_iteration_scores = []
        for parameters in post_processor.enumerate_parameters():
            output_array_identifier = array_store.validation_output_array(
                run.name, iteration, str(parameters), validation_dataset.name
            )
            output_array_identifiers.append(output_array_identifier)
            post_processed_array = post_processor.process(
                parameters, output_array_identifier
            )

            try:
                scores = evaluator.evaluate(
                    output_array_identifier, validation_dataset.gt  # type: ignore
                )
                dataset_iteration_scores.append(
                    [getattr(scores, criterion) for criterion in scores.criteria]
                )
                # for criterion in run.validation_scores.criteria:
                #     # replace predictions in array with the new better predictions
                #     if evaluator.is_best(
                #         validation_dataset,
                #         parameters,
                #         criterion,
                #         scores,
                #     ):
                #         # then this is the current best score for this parameter, but not necessarily the overall best
                #         # initial_best_score = overall_best_scores[criterion]
                #         current_score = getattr(scores, criterion)
                #         if not overall_best_scores[criterion] or evaluator.compare(
                #             current_score, overall_best_scores[criterion], criterion
                #         ):
                #             any_overall_best = True
                #             overall_best_scores[criterion] = current_score

                #             # For example, if parameter 2 did better this round than it did in other rounds, but it was still worse than parameter 1
                #             # the code would have overwritten it below since all parameters write to the same file. Now each parameter will be its own file
                #             # Either we do that, or we only write out the overall best, regardless of parameters
                #             best_array_identifier = array_store.best_validation_array(
                #                 run.name,
                #                 criterion,
                #                 index=validation_dataset.name,
                #             )
                #             best_array = ZarrArray.create_from_array_identifier(
                #                 best_array_identifier,
                #                 post_processed_array.axes,
                #                 post_processed_array.roi,
                #                 post_processed_array.num_channels,
                #                 post_processed_array.voxel_size,
                #                 post_processed_array.dtype,
                #                 output_size,
                #             )
                #             best_array[best_array.roi] = post_processed_array[
                #                 post_processed_array.roi
                #             ]
                #             best_array.add_metadata(
                #                 {
                #                     "iteration": iteration,
                #                     criterion: getattr(scores, criterion),
                #                     "parameters_id": parameters.id,
                #                 }
                #             )
                #             weights_store.store_best(
                #                 run.name,
                #                 iteration,
                #                 validation_dataset.name,
                #                 criterion,
                #             )
            except:
                logger.error(
                    f"Could not evaluate run {run.name} on dataset {validation_dataset.name} with parameters {parameters}.",
                    exc_info=True,
                    stack_info=True,
                )

        # if not any_overall_best:
        #     # We only keep the best outputs as determined by the evaluator
        #     for output_array_identifier in output_array_identifiers:
        #         array_store.remove(prediction_array_identifier)
        #         array_store.remove(output_array_identifier)

        iteration_scores.append(dataset_iteration_scores)

    run.validation_scores.add_iteration_scores(
        ValidationIterationScores(iteration, iteration_scores)
    )
    stats_store = create_stats_store()
    stats_store.store_validation_iteration_scores(run.name, run.validation_scores)


if __name__ == "__main__":
    import argparse

    parser = argparse.ArgumentParser()
    parser.add_argument("run_name", type=str)
    parser.add_argument("iteration", type=int)
    args = parser.parse_args()

    validate(args.run_name, args.iteration)<|MERGE_RESOLUTION|>--- conflicted
+++ resolved
@@ -81,46 +81,6 @@
         run_name
     )
 
-<<<<<<< HEAD
-=======
-    return validate_run(
-        run,
-        iteration,
-        num_workers=num_workers,
-        output_dtype=output_dtype,
-        overwrite=overwrite,
-    )
-
-
-# @reloading  # allows us to fix validation bugs without interrupting training
-def validate_run(
-    run: Run,
-    iteration: int,
-    num_workers: int = 1,
-    output_dtype: str = "uint8",
-    overwrite: bool = True,
-):
-    """
-    Validate an already loaded run at the given iteration. This does not
-    load the weights of that iteration, it is assumed that the model is already
-    loaded correctly. Returns the best parameters and scores for this
-    iteration.
-
-    Args:
-        run: The run to validate.
-        iteration: The iteration to validate.
-        num_workers: The number of workers to use for validation.
-        output_dtype: The dtype to use for the output arrays.
-        overwrite: Whether to overwrite existing output arrays
-    Returns:
-        The best parameters and scores for this iteration
-    Raises:
-        ValueError: If the run does not have a validation dataset or the dataset does not have ground truth.
-    Example:
-        validate_run(run, 1000)
-    """
-
->>>>>>> 2ba2468f
     if (
         run.datasplit.validate is None
         or len(run.datasplit.validate) == 0

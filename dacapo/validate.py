from .predict import predict
from .compute_context import LocalTorch, ComputeContext
from .experiments import Run, ValidationIterationScores
from .experiments.datasplits.datasets.arrays import ZarrArray
from .store import (
    create_array_store,
    create_config_store,
    create_stats_store,
    create_weights_store,
)

import torch

from pathlib import Path
from reloading import reloading
import logging

logger = logging.getLogger(__name__)


def validate(
    run_name: str, iteration: int, compute_context: ComputeContext = LocalTorch()
):
    """Validate a run at a given iteration. Loads the weights from a previously
    stored checkpoint. Returns the best parameters and scores for this
    iteration."""

    logger.info("Validating run %s at iteration %d...", run_name, iteration)

    # create run

    config_store = create_config_store()
    run_config = config_store.retrieve_run_config(run_name)
    run = Run(run_config)

    # read in previous training/validation stats

    stats_store = create_stats_store()
    run.training_stats = stats_store.retrieve_training_stats(run_name)
    run.validation_scores.scores = stats_store.retrieve_validation_iteration_scores(
        run_name
    )

    # create weights store and read weights
    weights_store = create_weights_store()
    weights_store.retrieve_weights(run, iteration)

    return validate_run(run, iteration, compute_context=compute_context)


@reloading  # allows us to fix validation bugs without interrupting training
def validate_run(
    run: Run, iteration: int, compute_context: ComputeContext = LocalTorch()
):
    """Validate an already loaded run at the given iteration. This does not
    load the weights of that iteration, it is assumed that the model is already
    loaded correctly. Returns the best parameters and scores for this
    iteration."""
    try:  # we don't want this to hold up training
        # set benchmark flag to True for performance
        torch.backends.cudnn.benchmark = True
        run.model.to(compute_context.device)
        run.model.eval()

        if (
            run.datasplit.validate is None
            or len(run.datasplit.validate) == 0
            or run.datasplit.validate[0].gt is None
        ):
            logger.info("Cannot validate run %s. Continuing training!", run.name)
            return None, None

        # get array and weight store
        weights_store = create_weights_store()
        array_store = create_array_store()
        iteration_scores = []

        # get post processor and evaluator
        post_processor = run.task.post_processor
        evaluator = run.task.evaluator

        # Initialize the evaluator with the best scores seen so far
        evaluator.set_best(run.validation_scores)

        for validation_dataset in run.datasplit.validate:
            if validation_dataset.gt is None:
                logger.error(
                    "We do not yet support validating on datasets without ground truth"
                )
                raise NotImplementedError

            logger.info(
                "Validating run %s on dataset %s", run.name, validation_dataset.name
            )

            (
                input_raw_array_identifier,
                input_gt_array_identifier,
            ) = array_store.validation_input_arrays(run.name, validation_dataset.name)
            if (
                not Path(
                    f"{input_raw_array_identifier.container}/{input_raw_array_identifier.dataset}"
                ).exists()
                or not Path(
                    f"{input_gt_array_identifier.container}/{input_gt_array_identifier.dataset}"
                ).exists()
            ):
                logger.info("Copying validation inputs!")
                input_voxel_size = validation_dataset.raw.voxel_size
                output_voxel_size = run.model.scale(input_voxel_size)
                input_shape = run.model.eval_input_shape
                input_size = input_voxel_size * input_shape
                output_shape = run.model.compute_output_shape(input_shape)[1]
                output_size = output_voxel_size * output_shape
                context = (input_size - output_size) / 2
                output_roi = validation_dataset.gt.roi

                input_roi = (
                    output_roi.grow(context, context)
                    .snap_to_grid(validation_dataset.raw.voxel_size, mode="grow")
                    .intersect(validation_dataset.raw.roi)
                )
                input_raw = ZarrArray.create_from_array_identifier(
                    input_raw_array_identifier,
                    validation_dataset.raw.axes,
                    input_roi,
                    validation_dataset.raw.num_channels,
                    validation_dataset.raw.voxel_size,
                    validation_dataset.raw.dtype,
                    name=f"{run.name}_validation_raw",
                    write_size=input_size,
                )
                input_raw[input_roi] = validation_dataset.raw[input_roi]
                input_gt = ZarrArray.create_from_array_identifier(
                    input_gt_array_identifier,
                    validation_dataset.gt.axes,
                    output_roi,
                    validation_dataset.gt.num_channels,
                    validation_dataset.gt.voxel_size,
                    validation_dataset.gt.dtype,
                    name=f"{run.name}_validation_gt",
                    write_size=output_size,
                )
                input_gt[output_roi] = validation_dataset.gt[output_roi]
            else:
                logger.info("validation inputs already copied!")

            prediction_array_identifier = array_store.validation_prediction_array(
                run.name, iteration, validation_dataset
            )
<<<<<<< HEAD
            input_gt[output_roi] = validation_dataset.gt[output_roi]
        else:
            logger.info("validation inputs already copied!")

        prediction_array_identifier = array_store.validation_prediction_array(
            run.name, iteration, validation_dataset
        )
        logger.info("Predicting on dataset %s", validation_dataset.name)
        predict(
            run.model,
            validation_dataset.raw,
            prediction_array_identifier,
            compute_context=compute_context,
            output_roi=validation_dataset.gt.roi,
        )
        logger.info("Predicted on dataset %s", validation_dataset.name)

        post_processor.set_prediction(prediction_array_identifier)

        dataset_iteration_scores = []

        for parameters in post_processor.enumerate_parameters():
            output_array_identifier = array_store.validation_output_array(
                run.name, iteration, parameters, validation_dataset
=======
            predict(
                run.model,
                validation_dataset.raw,
                prediction_array_identifier,
                compute_context=compute_context,
                output_roi=validation_dataset.gt.roi,
>>>>>>> cd4077de
            )

            post_processor.set_prediction(prediction_array_identifier)

            dataset_iteration_scores = []

            # set up dict for overall best scores
            overall_best_scores = {}
            for criterion in run.validation_scores.criteria:
                overall_best_scores[criterion] = evaluator.get_overall_best(
                    validation_dataset, criterion
                )

            any_overall_best = False
            output_array_identifiers = []
            for parameters in post_processor.enumerate_parameters():
                output_array_identifier = array_store.validation_output_array(
                    run.name, iteration, parameters, validation_dataset
                )
                output_array_identifiers.append(output_array_identifier)
                post_processed_array = post_processor.process(
                    parameters, output_array_identifier
                )

                scores = evaluator.evaluate(
                    output_array_identifier, validation_dataset.gt
                )
                for criterion in run.validation_scores.criteria:
                    # replace predictions in array with the new better predictions
                    if evaluator.is_best(
                        validation_dataset,
                        parameters,
                        criterion,
                        scores,
                    ):
                        # then this is the current best score for this parameter, but not necessarily the overall best
                        higher_is_better = scores.higher_is_better(criterion)
                        # initial_best_score = overall_best_scores[criterion]
                        current_score = getattr(scores, criterion)
                        if not overall_best_scores[
                            criterion
                        ] or (  # TODO: should be in evaluator
                            (
                                higher_is_better
                                and current_score > overall_best_scores[criterion]
                            )
                            or (
                                not higher_is_better
                                and current_score < overall_best_scores[criterion]
                            )
                        ):
                            any_overall_best = True
                            overall_best_scores[criterion] = current_score

                            # For example, if parameter 2 did better this round than it did in other rounds, but it was still worse than parameter 1
                            # the code would have overwritten it below since all parameters write to the same file. Now each parameter will be its own file
                            # Either we do that, or we only write out the overall best, regardless of parameters
                            best_array_identifier = array_store.best_validation_array(
                                run.name, criterion, index=validation_dataset.name
                            )
                            best_array = ZarrArray.create_from_array_identifier(
                                best_array_identifier,
                                post_processed_array.axes,
                                post_processed_array.roi,
                                post_processed_array.num_channels,
                                post_processed_array.voxel_size,
                                post_processed_array.dtype,
                            )
                            best_array[best_array.roi] = post_processed_array[
                                post_processed_array.roi
                            ]
                            best_array.add_metadata(
                                {
                                    "iteration": iteration,
                                    criterion: getattr(scores, criterion),
                                    "parameters_id": parameters.id,
                                }
                            )
                            weights_store.store_best(
                                run, iteration, validation_dataset.name, criterion
                            )

                dataset_iteration_scores.append(
                    [getattr(scores, criterion) for criterion in scores.criteria]
                )

            if not any_overall_best:
                # We only keep the best outputs as determined by the evaluator
                for output_array_identifier in output_array_identifiers:
                    array_store.remove(output_array_identifier)

            iteration_scores.append(dataset_iteration_scores)
            array_store.remove(prediction_array_identifier)

        run.validation_scores.add_iteration_scores(
            ValidationIterationScores(iteration, iteration_scores)
        )
        stats_store = create_stats_store()
        stats_store.store_validation_iteration_scores(run.name, run.validation_scores)
    except Exception as e:
        logger.error(
            f"Validation failed for run {run.name} at iteration " f"{iteration}.",
            exc_info=e,
        )


if __name__ == "__main__":
    import argparse

    parser = argparse.ArgumentParser()
    parser.add_argument("run_name", type=str)
    parser.add_argument("iteration", type=int)
    args = parser.parse_args()

    validate(args.run_name, args.iteration)<|MERGE_RESOLUTION|>--- conflicted
+++ resolved
@@ -148,39 +148,12 @@
             prediction_array_identifier = array_store.validation_prediction_array(
                 run.name, iteration, validation_dataset
             )
-<<<<<<< HEAD
-            input_gt[output_roi] = validation_dataset.gt[output_roi]
-        else:
-            logger.info("validation inputs already copied!")
-
-        prediction_array_identifier = array_store.validation_prediction_array(
-            run.name, iteration, validation_dataset
-        )
-        logger.info("Predicting on dataset %s", validation_dataset.name)
-        predict(
-            run.model,
-            validation_dataset.raw,
-            prediction_array_identifier,
-            compute_context=compute_context,
-            output_roi=validation_dataset.gt.roi,
-        )
-        logger.info("Predicted on dataset %s", validation_dataset.name)
-
-        post_processor.set_prediction(prediction_array_identifier)
-
-        dataset_iteration_scores = []
-
-        for parameters in post_processor.enumerate_parameters():
-            output_array_identifier = array_store.validation_output_array(
-                run.name, iteration, parameters, validation_dataset
-=======
             predict(
                 run.model,
                 validation_dataset.raw,
                 prediction_array_identifier,
                 compute_context=compute_context,
                 output_roi=validation_dataset.gt.roi,
->>>>>>> cd4077de
             )
 
             post_processor.set_prediction(prediction_array_identifier)

# %% [markdown]
# # Dacapo
#
# DaCapo is a framework that allows for easy configuration and execution of established machine learning techniques on arbitrarily large volumes of multi-dimensional images.
#
# DaCapo has 4 major configurable components:
# 1. **dacapo.datasplits.DataSplit**
#
# 2. **dacapo.tasks.Task**
#
# 3. **dacapo.architectures.Architecture**
#
# 4. **dacapo.trainers.Trainer**
#
# These are then combined in a single **dacapo.experiments.Run** that includes your starting point (whether you want to start training from scratch or continue off of a previously trained model) and stopping criterion (the number of iterations you want to train).

# %% [markdown]
# ## Environment setup
# If you have not already done so, you will need to install DaCapo. You can do this by first creating a new environment and then installing DaCapo using pip.
#
# ```bash
# conda create -n dacapo python=3.10
# conda activate dacapo
# ```
#
# Then, you can install DaCapo using pip, via GitHub:
#
# ```bash
# pip install git+https://github.com/janelia-cellmap/dacapo.git
# ```
#
# Or you can clone the repository and install it locally:
#
# ```bash
# git clone https://github.com/janelia-cellmap/dacapo.git
# cd dacapo
# pip install -e .
# ```
#
# Be sure to select this environment in your Jupyter notebook or JupyterLab.

# %% [markdown]
# ## Config Store
# To define where the data goes, create a dacapo.yaml configuration file either in `~/.config/dacapo/dacapo.yaml` or in `./dacapo.yaml`. Here is a template:
#
# ```yaml
# mongodbhost: mongodb://dbuser:dbpass@dburl:dbport/
# mongodbname: dacapo
# runs_base_dir: /path/to/my/data/storage
# ```
# The runs_base_dir defines where your on-disk data will be stored. The mongodbhost and mongodbname define the mongodb host and database that will store your cloud data. If you want to store everything on disk, replace mongodbhost and mongodbname with a single type `files` and everything will be saved to disk:
#
# ```yaml
# type: files
# runs_base_dir: /path/to/my/data/storage
# ```
#


# %%

# for training:

# pipeline, request = random_source_pipeline(input_shape=(512, 512, 512))
# def batch_generator():
#     with gp.build(pipeline):
#         while True:
#             yield pipeline.request_batch(request)
# batch_gen = batch_generator()
# training_batch = next(batch_gen)


# for validation:
# pipeline, request = random_source_pipeline(input_shape=(108, 108, 108))


# def batch_generator():
#     with gp.build(pipeline):
#         while True:
#             yield pipeline.request_batch(request)


# batch_gen = batch_generator()
# validation_batch = next(batch_gen)


# def view_batch(batch):
#     raw_array = batch.arrays[gp.ArrayKey("RAW")]
#     labels_array = batch.arrays[gp.ArrayKey("LABELS")]

#     labels_data = labels_array.data
#     labels_spec = labels_array.spec

#     raw_data = raw_array.data
#     raw_spec = raw_array.spec

#     neuroglancer.set_server_bind_address("0.0.0.0")
#     viewer = neuroglancer.Viewer()
#     with viewer.txn() as state:
#         state.showSlices = False
#         state.layers["segs"] = neuroglancer.SegmentationLayer(
#             # segments=[str(i) for i in np.unique(data[data > 0])], # this line will cause all objects to be selected and thus all meshes to be generated...will be slow if lots of high res meshes
#             source=neuroglancer.LocalVolume(
#                 data=labels_data,
#                 dimensions=neuroglancer.CoordinateSpace(
#                     names=["z", "y", "x"],
#                     units=["nm", "nm", "nm"],
#                     scales=labels_spec.voxel_size,
#                 ),
#                 # voxel_offset=ds.roi.begin / ds.voxel_size,
#             ),
#             segments=np.unique(labels_data[labels_data > 0]),
#         )

#         state.layers["raw"] = neuroglancer.ImageLayer(
#             source=neuroglancer.LocalVolume(
#                 data=raw_data,
#                 dimensions=neuroglancer.CoordinateSpace(
#                     names=["z", "y", "x"],
#                     units=["nm", "nm", "nm"],
#                     scales=raw_spec.voxel_size,
#                 ),
#             ),
#         )
#     return IFrame(src=viewer, width=1500, height=600)


# training_batch

# # %%
# view_batch(training_batch)
# view_batch(validation_batch)
# %%
# write out files
# from funlib.persistence import prepare_ds
# from pathlib import Path

# # Create a temporary directory


# # with tempfile.TemporaryDirectory() as temp_dir:
# def write_data(datasplit_type, arrays):
#     for array_key, array in arrays.items():
#         ds = prepare_ds(
#             filename=f"./tmp/{datasplit_type}.zarr",
#             ds_name=array_key.identifier,
#             total_roi=array.spec.roi,
#             voxel_size=array.spec.voxel_size,
#             dtype=array.spec.dtype,
#             delete=True
#         )
#         ds.data[:] = array.data


# # write_data("training", training_batch)
# write_data("validation", validation_batch)
# type: files
# runs_base_dir: /path/to/my/data/storage
# ```
# The `runs_base_dir` defines where your on-disk data will be stored. The `type` setting determines the database backend. The default is `files`, which stores the data in a file tree on disk. Alternatively, you can use `mongodb` to store the data in a MongoDB database. To use MongoDB, you will need to provide a `mongodbhost` and `mongodbname` in the configuration file:
#
# ```yaml
# mongodbhost: mongodb://dbuser:dbpass@dburl:dbport/
# mongodbname: dacapo

# %%
# First we need to create a config store to store our configurations
from dacapo.store.create_store import create_config_store

config_store = create_config_store()

# %%
# Then let's make sure we have data to train on
from pathlib import Path
from dacapo import Options
from examples.utils import get_viewer
from examples.synthetic_source_worker import generate_synthetic_dataset
from funlib.geometry import Coordinate
from funlib.persistence import open_ds

options = Options.instance()
runs_base_dir = options.runs_base_dir
force = False
num_workers = 32

# First for training data
train_data_path = Path(runs_base_dir, "example_train.zarr")
try:
    assert not force
    raw_array = open_ds(str(train_data_path), "raw")
    labels_array = open_ds(str(train_data_path), "labels")
except:
    train_shape = Coordinate((512, 512, 512))
    generate_synthetic_dataset(
        train_data_path, shape=train_shape, overwrite=True, num_workers=num_workers
    )
    raw_array = open_ds(str(train_data_path), "raw")
    labels_array = open_ds(str(train_data_path), "labels")

get_viewer(raw_array, labels_array)

# %%
# Then for validation data
from dacapo.experiments.datasplits.datasets.arrays.zarr_array import ZarrArray
from dacapo.store.array_store import LocalArrayIdentifier

validate_data_path = Path(runs_base_dir, "example_validate.zarr")
try:
    assert not force
    raw_array = open_ds(str(validate_data_path), "raw")
    labels_array = open_ds(str(validate_data_path), "labels")
except:
    validate_shape = Coordinate((152, 152, 152)) * 3
    generate_synthetic_dataset(
        validate_data_path,
        shape=validate_shape,
        write_shape=Coordinate((152, 152, 152)),
        overwrite=True,
        num_workers=num_workers,
    )

get_viewer(raw_array, labels_array)

# %% [markdown]
# ## Datasplit
# Where can you find your data? What format is it in? Does it need to be normalized? What data do you want to use for validation?

# We'll assume your data is in a zarr file, and that you have a raw and a ground truth dataset, all stored in your `runs_base_dir` as `example_{type}.zarr` where `{type}` is either `train` or `validate`.
# NOTE: You may need to delete old config stores if you are re-running this cell with modifications to the configs. The config names are unique and will throw an error if you try to store a config with the same name as an existing config. For the `files` backend, you can delete the `runs_base_dir/configs` directory to remove all stored configs.

# %%
from dacapo.experiments.datasplits.datasets.arrays import (
    BinarizeArrayConfig,
    ZarrArrayConfig,
    IntensitiesArrayConfig
)
from dacapo.experiments.datasplits import TrainValidateDataSplitConfig
from dacapo.experiments.datasplits.datasets import RawGTDatasetConfig
from pathlib import Path
from dacapo import Options

options = Options.instance()
runs_base_dir = options.runs_base_dir

datasplit_config = TrainValidateDataSplitConfig(
    name="synthetic_datasplit_config",
    train_configs=[
        RawGTDatasetConfig(
            name="train_data",
            weight=1,
            raw_config=IntensitiesArrayConfig(
                name="raw_train_data",
                source_array_config=ZarrArrayConfig(
                    name="raw_train_data_uint8",
                    file_name=Path(runs_base_dir, "example_train.zarr"),
                    dataset="raw",
                ),
                min=0.0,
                max=255.0,
            ),
            gt_config=BinarizeArrayConfig(
                name="gt_train_data",
                source_array_config=ZarrArrayConfig(
                    name="gt_train_data_zarr",
                    file_name=Path(runs_base_dir, "example_train.zarr"),
                    dataset="labels",
                ),
                groupings=[("labels", [])],
            ),
        )
    ],
    validate_configs=[
        RawGTDatasetConfig(
            name="validate_data",
            weight=1,
            raw_config=IntensitiesArrayConfig(
                name="raw_validate_data",
                source_array_config=ZarrArrayConfig(
                    name="raw_validate_data_uint8",
                    file_name=Path(runs_base_dir, "example_validate.zarr"),
                    dataset="raw",
                ),
                min=0.0,
                max=255.0,
            ),
            gt_config=BinarizeArrayConfig(
                name="gt_validate_data",
                source_array_config=ZarrArrayConfig(
                    name="gt_validate_data_zarr",
                    file_name=Path(runs_base_dir, "example_validate.zarr"),
                    dataset="labels",
                ),
                groupings=[("labels", [])],
            ),
        ),
    ],
)

config_store.store_datasplit_config(datasplit_config)

# %% [markdown]
# ## Task
# What do you want to learn? An instance segmentation? If so, how? Affinities,
# Distance Transform, Foreground/Background, etc. Each of these tasks are commonly learned
# and evaluated with specific loss functions and evaluation metrics. Some tasks may
# also require specific non-linearities or output formats from your model.

# %%
from dacapo.experiments.tasks import DistanceTaskConfig

task_config = DistanceTaskConfig(
    name="example_distance_task",
    channels=["labels"],
    clip_distance=80.0,
    tol_distance=80.0,
    scale_factor=160.0,
)
config_store.store_task_config(task_config)

# %% [markdown]
# ## Architecture
#
# The setup of the network you will train. Biomedical image to image translation often utilizes a UNet, but even after choosing a UNet you still need to provide some additional parameters. How much do you want to downsample? How many convolutional layers do you want?

# %%
from dacapo.experiments.architectures import CNNectomeUNetConfig

architecture_config = CNNectomeUNetConfig(
<<<<<<< HEAD
    name="example_synthetic_unet",
    input_shape=(216, 216, 216),
=======
    name="example-unet",
    input_shape=(172, 172, 172),
>>>>>>> 4e133465
    fmaps_out=24,
    fmaps_in=1,
    num_fmaps=12,
    fmap_inc_factor=2,
    downsample_factors=[(2, 2, 2), (3, 3, 3), (3, 3, 3)],
    eval_shape_increase=(72, 72, 72),
)
config_store.store_architecture_config(architecture_config)

# %% [markdown]
# ## Trainer
#
# How do you want to train? This config defines the training loop and how the other three components work together. What sort of augmentations to apply during training, what learning rate and optimizer to use, what batch size to train with.

# %%
from dacapo.experiments.trainers import GunpowderTrainerConfig
from dacapo.experiments.trainers.gp_augments import (
    ElasticAugmentConfig,
    GammaAugmentConfig,
    IntensityAugmentConfig,
    IntensityScaleShiftAugmentConfig,
)

trainer_config = GunpowderTrainerConfig(
    name="default",
    batch_size=1,
    learning_rate=0.0001,
    num_data_fetchers=20,
    augments=[
        ElasticAugmentConfig(
            control_point_spacing=[100, 100, 100],
            control_point_displacement_sigma=[10.0, 10.0, 10.0],
            rotation_interval=(0.0, 1.5707963267948966),
            subsample=8,
            uniform_3d_rotation=True,
        ),
        IntensityAugmentConfig(scale=(0.25, 1.75), shift=(-0.5, 0.35), clip=True),
        GammaAugmentConfig(gamma_range=(0.5, 2.0)),
        IntensityScaleShiftAugmentConfig(scale=2.0, shift=-1.0),
    ],
    snapshot_interval=10000,
    min_masked=0.05,
    clip_raw=True,
)
config_store.store_trainer_config(trainer_config)

# %% [markdown]
# ## Run
# Now that we have our components configured, we just need to combine them into a run and start training. We can have multiple repetitions of a single set of configs in order to increase our chances of finding an optimum.

# %%
from dacapo.experiments import RunConfig
from dacapo.experiments.run import Run

start_config = None

# Uncomment to start from a pretrained model
# start_config = StartConfig(
#     "setup04",
#     "best",
# )

<<<<<<< HEAD
iterations = 50
validation_interval = 50
=======
iterations = 2000
validation_interval = iterations // 2
>>>>>>> 4e133465
repetitions = 1
for i in range(repetitions):
    run_config = RunConfig(
        name="example_synthetic_distance_run",
        # # NOTE: This is a template for the name of the run. You can customize it as you see fit.
        # name=("_").join(
        #     [
        #         "example",
        #         "scratch" if start_config is None else "finetuned",
        #         datasplit_config.name,
        #         task_config.name,
        #         architecture_config.name,
        #         trainer_config.name,
        #     ]
        # )
        # + f"__{i}",
        datasplit_config=datasplit_config,
        task_config=task_config,
        architecture_config=architecture_config,
        trainer_config=trainer_config,
        num_iterations=iterations,
        validation_interval=validation_interval,
        repetition=i,
        start_config=start_config,
    )

    print(run_config.name)
    config_store.store_run_config(run_config)

# %% [markdown]
# ## Train

# To train one of the runs, you can either do it by first creating a **Run** directly from the run config
# NOTE: The run stats are stored in the `runs_base_dir/stats` directory. You can delete this directory to remove all stored stats if you want to re-run training. Otherwise, the stats will be appended to the existing files, and the run won't start from scratch. This may cause errors
# %%
from dacapo.train import train_run
from dacapo.experiments.run import Run
from dacapo.store.create_store import create_config_store

config_store = create_config_store()

run = Run(config_store.retrieve_run_config("example_synthetic_distance_run"))
train_run(run)

# %% [markdown]
# If you want to start your run on some compute cluster, you might want to use the command line interface: dacapo train -r {run_config.name}. This makes it particularly convenient to run on compute nodes where you can specify specific compute requirements.


# %% [markdown]
# ## Validate

# Once you have trained your model, you can validate it on the validation datasets used during training. You can use the `dacapo.validate` function to do this. You can also use the command line interface to validate a run: dacapo validate -r {run_config.name} -i {iteration}

# Generally we setup training to automatically validate at a set interval and the model checkpoints are saved at these intervals.

# %%
from dacapo.validate import validate

validate(run_config.name, iterations, num_workers=16, overwrite=True)

# %% [markdown]
# ## Predict
# Once you have trained and validated your model, you can use it to predict on new data. You can use the `dacapo.predict` function to do this. You can also use the command line interface to predict on a run: dacapo predict -r {run_config.name} -i {iteration} -ic {input_container} -id {input_dataset} -op {output_path}

# %%
# First let's make some test data
test_data_path = Path(runs_base_dir, "example_test.zarr")
try:
    assert not force
    raw_array = open_ds(str(test_data_path), "raw")
    labels_array = open_ds(str(test_data_path), "labels")
except:
    test_shape = Coordinate((152, 152, 152)) * 3
    generate_synthetic_dataset(
        test_data_path,
        shape=test_shape,
        overwrite=True,
        write_shape=Coordinate((152, 152, 152)),
        num_workers=num_workers,
    )

get_viewer(raw_array, labels_array)

# %%
from dacapo.predict import predict

predict(
    run_config.name,
    iterations,
    test_data_path,
    "raw",
    test_data_path,
    num_workers=32,
    overwrite=True,
    output_dtype="float32",
    output_roi=raw_array.roi,
)
# %%
from dacapo.validate import validate_run

validate_run(run.name, 50, num_workers=32)<|MERGE_RESOLUTION|>--- conflicted
+++ resolved
@@ -326,13 +326,8 @@
 from dacapo.experiments.architectures import CNNectomeUNetConfig
 
 architecture_config = CNNectomeUNetConfig(
-<<<<<<< HEAD
-    name="example_synthetic_unet",
-    input_shape=(216, 216, 216),
-=======
     name="example-unet",
     input_shape=(172, 172, 172),
->>>>>>> 4e133465
     fmaps_out=24,
     fmaps_in=1,
     num_fmaps=12,
@@ -395,13 +390,8 @@
 #     "best",
 # )
 
-<<<<<<< HEAD
-iterations = 50
-validation_interval = 50
-=======
 iterations = 2000
 validation_interval = iterations // 2
->>>>>>> 4e133465
 repetitions = 1
 for i in range(repetitions):
     run_config = RunConfig(

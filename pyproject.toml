# https://peps.python.org/pep-0517/
[build-system]
requires = ["hatchling", "hatch-vcs"]
build-backend = "hatchling.build"

# https://peps.python.org/pep-0621/
[project]
name = "dacapo-ml"
description = "Framework for deployment of volumetric machine learning models, and easy composition of training jobs."
readme = "README.md"
requires-python = ">=3.10"
# license = { text = "BSD 3-Clause License" }
authors = [
    { email = "pattonw@janelia.hhmi.org", name = "Will Patton" },
    { email = "rhoadesj@hhmi.org", name = "Jeff Rhoades" },
    { email = "zouinkhim@hhmi.org", name = "Marwan Zouinkhi" },
    { email = "funkej@janelia.hhmi.org", name = "Jan Funke" },
]
classifiers = [
    "Development Status :: 3 - Alpha",
    "License :: OSI Approved :: BSD License",
    "Natural Language :: English",
    "Programming Language :: Python :: 3",
    "Programming Language :: Python :: 3.10",
    "Programming Language :: Python :: 3.11",
    "Typing :: Typed",
]
dynamic = ["version"]
dependencies = [
        "universal-pathlib>=0.2.2,<1.0.0",
        "numpy>=1.22.4",
        "pyyaml",
        "zarr",
        "cattrs",
        "pymongo",
        "tqdm",
        "simpleitk",
        "lazy-property",
        "neuroglancer",
        "torch",
        "fibsem_tools >= 6.0, <=6.3",
        "attrs",
        "bokeh",
        "numpy-indexed>=0.3.7",
        "daisy",
        "funlib.math>=0.1",
        "funlib.geometry>=0.2",
        "mwatershed>=0.5.2",
        "cellmap-models",
        "gunpowder>=1.4",
        "lsds",
        "xarray",
        "cattrs",
        "numpy-indexed",
        "click",
        "pyyaml",
        "scipy",
        "upath",
        "boto3",
        "matplotlib",
<<<<<<< HEAD
        "funlib.persistence @ git+https://github.com/funkelab/funlib.persistence.git@ome-ngff"
=======
        "xarray-multiscale",
>>>>>>> c123a448
        ]

# extras
# https://peps.python.org/pep-0621/#dependencies-optional-dependencies
[project.optional-dependencies]
test = ["pytest", "pytest-cov", "pytest-lazy-fixtures"]
dev = [
    "black",
    "mypy",
    "pdbpp",
    "rich",
    "ruff",
    "pre-commit",
]
docs = [
    "matplotlib",
    "pooch",
    "sphinx",
    "nbsphinx",
    "sphinx-autodoc-typehints",
    "sphinx-autoapi",
    "sphinx-click",
    "sphinx-rtd-theme",
    "myst-parser",
    "jupytext",
    "ipykernel",
    "myst_nb",
]
examples = [
    "ipython",
    "ipykernel",
    "jupyter",
]
pretrained = [
    "pyqt5",
    "empanada-napari",
    "cellmap-models",
    ]
all = ["dacapo-ml[test,dev,docs,examples,pretrained]"]

[project.urls]
homepage = "https://github.io/janelia-cellmap/dacapo"
repository = "https://github.com/janelia-cellmap/dacapo"

# https://hatch.pypa.io/latest/config/metadata/
[tool.hatch.version]
source = "vcs"

# https://hatch.pypa.io/latest/config/build/#file-selection
# [tool.hatch.build.targets.sdist]
# include = ["/src", "/tests"]
[tool.hatch.metadata]
allow-direct-references = true

[tool.hatch.build.targets.wheel]
packages = ["dacapo"]

[project.scripts]
dacapo = "dacapo.cli:cli"

# https://github.com/charliermarsh/ruff
[tool.ruff]
line-length = 88
target-version = "py310"
src = ["dacapo"]

[tool.ruff.lint]
# https://beta.ruff.rs/docs/rules/
# We may want to enable some of these options later
select = [
    "E",    # style errors
#    "W",    # style warnings
    "F",    # flakes
#    "D",    # pydocstyle
#    "I",    # isort
#    "UP",   # pyupgrade
#    "C4",   # flake8-comprehensions
#    "B",    # flake8-bugbear
#    "A001", # flake8-builtins
#    "RUF",  # ruff-specific rules
]
extend-ignore = ["E501"]

[tool.ruff.lint.per-file-ignores]
"tests/*.py" = ["D", "S"]
"__init__.py" = ["F401"]

# https://docs.pytest.org/en/6.2.x/customize.html
[tool.pytest.ini_options]
minversion = "6.0"
testpaths = ["tests"]
filterwarnings = [
    "error",
    "ignore::DeprecationWarning",
    ]
    
# https://mypy.readthedocs.io/en/stable/config_file.html
[tool.mypy]
files = "dacapo/**/"
strict = false
disallow_any_generics = false
disallow_subclassing_any = false
show_error_codes = true
pretty = true
exclude = [
    "scratch/*",
    "examples/*",
]


# # module specific overrides
[[tool.mypy.overrides]]
module = [
    "cellmap_models.*",
    "funlib.*",
    "toml.*", 
    "gunpowder.*",
    "scipy.*",
    "augment.*",
    "tifffile.*",
    "daisy.*",
    "lazy_property.*",
    "skimage.*",
    "fibsem_tools.*",
    "neuroglancer.*",
    "tqdm.*",
    "zarr.*",
    "pymongo.*",
    "bson.*",
    "affogato.*",
    "SimpleITK.*",
    "bokeh.*",
    "lsd.*",
    "yaml.*",
    "pytest_lazyfixture.*",
    "neuclease.dvid.*",
    "mwatershed.*",
    "numpy_indexed.*",
    "empanada_napari.*",
    "napari.*",
    "empanada.*",
    "IPython.*",
    "xarray_multiscale.*"
]
ignore_missing_imports = true

# https://coverage.readthedocs.io/en/6.4/config.html
[tool.coverage.report]
exclude_lines = [
    "pragma: no cover",
    "if TYPE_CHECKING:",
    "@overload",
    "except ImportError",
    "\\.\\.\\.",
    "raise NotImplementedError()",
]
[tool.coverage.run]
source = ["dacapo"]

# https://github.com/mgedmin/check-manifest#configuration
[tool.check-manifest]
ignore = [
    ".github_changelog_generator",
    ".pre-commit-config.yaml",
    ".ruff_cache/**/*",
    "tests/**/*",
]<|MERGE_RESOLUTION|>--- conflicted
+++ resolved
@@ -58,11 +58,8 @@
         "upath",
         "boto3",
         "matplotlib",
-<<<<<<< HEAD
         "funlib.persistence @ git+https://github.com/funkelab/funlib.persistence.git@ome-ngff"
-=======
         "xarray-multiscale",
->>>>>>> c123a448
         ]
 
 # extras
